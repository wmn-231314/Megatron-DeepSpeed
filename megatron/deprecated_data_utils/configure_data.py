# coding=utf-8
# Copyright (c) 2020, NVIDIA CORPORATION.  All rights reserved.
#
# Licensed under the Apache License, Version 2.0 (the "License");
# you may not use this file except in compliance with the License.
# You may obtain a copy of the License at
#
#     http://www.apache.org/licenses/LICENSE-2.0
#
# Unless required by applicable law or agreed to in writing, software
# distributed under the License is distributed on an "AS IS" BASIS,
# WITHOUT WARRANTIES OR CONDITIONS OF ANY KIND, either express or implied.
# See the License for the specific language governing permissions and
# limitations under the License.

"""parses arguments and preps data loader"""

import copy
import torch

from megatron import data_utils
from megatron import mpu


class DataConfig:

    def __init__(self, defaults={}):
        super(DataConfig, self).__init__()
        self.defaults = defaults

    def apply(self, args):
        if torch.distributed.get_rank() == 0:
            print('configuring data')
        self.apply_defaults(args)
        return make_loaders(args)

    def set_defaults(self, **kwargs):
        for k, v in kwargs.items():
            self.defaults[k] = v

    def apply_defaults(self, args):
        for k, v in self.defaults.items():
            k = k.replace('-', '_')
            if not hasattr(args, k):
                setattr(args, k, v)


def make_data_loader(dataset, batch_size, args):
<<<<<<< HEAD
    if args.shuffle:
        sampler = data_utils.samplers.RandomSampler(dataset, replacement=True, num_samples=batch_size*args.train_iters)
=======

    shuffle = args.shuffle
    if shuffle:
        sampler = data_utils.samplers.RandomSampler(
            dataset, replacement=True, num_samples=batch_size * args.train_iters)
>>>>>>> 569b3dab
    else:
        sampler = torch.utils.data.SequentialSampler(dataset)
    world_size = torch.distributed.get_world_size(
        group=mpu.get_data_parallel_group())
    rank = torch.distributed.get_rank(group=mpu.get_data_parallel_group())
    distributed = world_size > 1
    drop_last = distributed

    if distributed:
        batch_sampler = data_utils.samplers.DistributedBatchSampler(sampler,
                                                                    batch_size,
                                                                    drop_last,
                                                                    rank,
                                                                    world_size)
    else:
        batch_sampler = torch.utils.data.BatchSampler(sampler,
                                                      batch_size,
                                                      drop_last)

    data_loader = torch.utils.data.DataLoader(dataset,
                                              batch_sampler=batch_sampler,
                                              num_workers=args.num_workers,
                                              pin_memory=True)

    return data_loader


def make_tfrecord_loaders(args):
    """Load train/val/test dataset from shuffled TFRecords"""

    import data_utils.tf_dl
    data_set_args = {'batch_size': args.batch_size,
                     'max_seq_len': args.seq_length,
                     'max_preds_per_seq': args.max_preds_per_seq,
                     'train': True,
                     'num_workers': max(args.num_workers, 1),
                     'seed': args.seed + args.rank + 1,
                     'threaded_dl': args.num_workers > 0
                     }
    train = data_utils.tf_dl.TFRecordDataLoader(args.train_data,
                                                **data_set_args)
    data_set_args['train'] = False
    if args.eval_seq_length is not None:
        data_set_args['max_seq_len'] = args.eval_seq_length
    if args.eval_max_preds_per_seq is not None:
        data_set_args['max_preds_per_seq'] = args.eval_max_preds_per_seq
    valid = None
    if args.valid_data is not None:
        valid = data_utils.tf_dl.TFRecordDataLoader(args.valid_data,
                                                    **data_set_args)
    test = None
    if args.test_data is not None:
        test = data_utils.tf_dl.TFRecordDataLoader(args.test_data,
                                                   **data_set_args)
    tokenizer = data_utils.make_tokenizer(args.tokenizer_type,
                                          train,
                                          args.tokenizer_path,
                                          args.vocab_size,
                                          args.tokenizer_model_type,
                                          cache_dir=args.cache_dir)

    return (train, valid, test), tokenizer


def make_loaders(args):
    """makes training/val/test"""

    if args.data_loader == 'tfrecords':
        return make_tfrecord_loaders(args)
    world_size = torch.distributed.get_world_size(
        group=mpu.get_data_parallel_group())
    batch_size = args.batch_size * world_size
    eval_batch_size = batch_size
    if args.eval_batch_size is not None:
        eval_batch_size = args.eval_batch_size * world_size
    seq_length = args.seq_length
    if seq_length < 0:
        seq_length = seq_length * world_size
    eval_seq_length = args.eval_seq_length
    if eval_seq_length is not None and eval_seq_length < 0:
        eval_seq_length = eval_seq_length * world_size
    split = get_split(args)
    if args.data_path is not None:
        args.train_data = args.data_path
    data_set_args = {
        'path': args.train_data,
        'seq_length': seq_length,
        'lazy': args.data_loader == 'lazy',
        'delim': args.delim,
        'text_key': args.text_key,
        'label_key': 'label',
        'non_binary_cols': None,
        'ds_type': args.data_set_type,
        'split': split,
        'loose': args.loose_json,
        'tokenizer_type': args.tokenizer_type,
        'tokenizer_model_path': args.tokenizer_path,
        'vocab_size': args.vocab_size,
        'model_type': args.tokenizer_model_type,
        'cache_dir': args.cache_dir,
        'max_preds_per_seq': args.max_preds_per_seq,
        'presplit_sentences': args.presplit_sentences,
        'parallel_group': mpu.get_data_parallel_group()}

    eval_set_args = copy.copy(data_set_args)
    eval_set_args['split'] = [1.]
    # if optional eval args were set then replace their
    # equivalent values in the arg dict
    if eval_seq_length:
        eval_set_args['seq_length'] = eval_seq_length
    if args.eval_max_preds_per_seq:
        eval_set_args['max_preds_per_seq'] = args.eval_max_preds_per_seq
    if args.eval_text_key is not None:
        eval_set_args['text_key'] = args.eval_text_key

    # make datasets splits and tokenizer
    train = None
    valid = None
    test = None

    if args.train_data is not None:
        train, tokenizer = data_utils.make_dataset(**data_set_args)
        if data_utils.should_split(split):
            train, valid, test = train
        eval_set_args['tokenizer'] = tokenizer

    # make training and val dataset if necessary
    if valid is None and args.valid_data is not None:
        eval_set_args['path'] = args.valid_data
        valid, tokenizer = data_utils.make_dataset(**eval_set_args)
        eval_set_args['tokenizer'] = tokenizer
    if test is None and args.test_data is not None:
        eval_set_args['path'] = args.test_data
        test, tokenizer = data_utils.make_dataset(**eval_set_args)

    # wrap datasets with data loader
    if train is not None and args.batch_size > 0:
        train = make_data_loader(train, batch_size, args)
        args.do_train = True
    else:
        args.do_train = False
    eval_batch_size = eval_batch_size if eval_batch_size != 0 else batch_size
    if valid is not None:
        valid = make_data_loader(valid, eval_batch_size, args)
        args.do_valid = True
    else:
        args.do_valid = False
    if test is not None:
        test = make_data_loader(test, eval_batch_size, args)
        args.do_test = True
    else:
        args.do_test = False

    return (train, valid, test), tokenizer


def get_split(args):
    """
    Get dataset splits from comma separated string list
    """
    splits = []
    if args.split.find(',') != -1:
        splits = [float(s) for s in args.split.split(',')]
    elif args.split.find('/') != -1:
        splits = [float(s) for s in args.split.split('/')]
    else:
        splits = [float(args.split)]
    split_total = sum(splits)
    if split_total < 1.:
        splits.append(1 - split_total)
    while len(splits) < 3:
        splits.append(0.)
    splits = splits[:3]
    if args.valid_data is not None:
        splits[1] = 0.
    if args.test_data is not None:
        splits[2] = 0.
    final_sum = sum(splits)
    return [s / final_sum for s in splits]


def configure_data():
    """add cmdline flags for configuring datasets"""
    # These are options that are used by data_utils, but are either
    # deprecated or not meant to be exposed to the command line user.
    # These options are intneded to be set in code by specific scripts.
    defaults = {
        'world_size': 1,
        'rank': -1,
        'persist_state': 0,
        'lazy': False,
        'transpose': False,
        'data_set_type': 'supervised',
        'seq_length': 256,
        'eval_seq_length': 256,
        'samples_per_shard': 100
    }

    return DataConfig(defaults=defaults)<|MERGE_RESOLUTION|>--- conflicted
+++ resolved
@@ -46,16 +46,9 @@
 
 
 def make_data_loader(dataset, batch_size, args):
-<<<<<<< HEAD
     if args.shuffle:
-        sampler = data_utils.samplers.RandomSampler(dataset, replacement=True, num_samples=batch_size*args.train_iters)
-=======
-
-    shuffle = args.shuffle
-    if shuffle:
         sampler = data_utils.samplers.RandomSampler(
-            dataset, replacement=True, num_samples=batch_size * args.train_iters)
->>>>>>> 569b3dab
+            dataset, replacement=True, num_samples=batch_size*args.train_iters)
     else:
         sampler = torch.utils.data.SequentialSampler(dataset)
     world_size = torch.distributed.get_world_size(
